--- conflicted
+++ resolved
@@ -1,12 +1,7 @@
 #!/usr/bin/env python3
 """
-<<<<<<< HEAD
-Critical Role Episode Graph Visualizer with Enhanced LLM Validation
-Loads a GML file containing episode data and creates an interactive visualization
-=======
 Critical Role Episode Graph Visualizer
 Loads a JSON file containing episode data and creates an interactive visualization
->>>>>>> 952d9d4b
 with character portraits fetched from the Critical Role wiki.
 
 Enhanced with multi-layered validation system:
@@ -35,13 +30,8 @@
 import json
 
 class EpisodeGraphVisualizer:
-<<<<<<< HEAD
-    def __init__(self, gml_file, target_campaign=4, sequenced=False):
-        self.gml_file = gml_file
-=======
     def __init__(self, json_file, target_campaign=4):
         self.json_file = json_file
->>>>>>> 952d9d4b
         self.base_url = "https://criticalrole.fandom.com"
         self.target_campaign = target_campaign
         self.sequenced = sequenced  # Add this line
@@ -1468,11 +1458,7 @@
 
 def main():
     parser = argparse.ArgumentParser(
-<<<<<<< HEAD
-        description='Visualize Critical Role episode data from GML files with enhanced LLM validation'
-=======
         description='Visualize Critical Role episode data from JSON files'
->>>>>>> 952d9d4b
     )
     parser.add_argument('json_file', help='Path to the JSON file')
     parser.add_argument('output_file', help='Path for the output HTML file')
@@ -1491,15 +1477,7 @@
     if output_dir:
         os.makedirs(output_dir, exist_ok=True)
     
-<<<<<<< HEAD
-    visualizer = EpisodeGraphVisualizer(
-        args.gml_file, 
-        target_campaign=args.campaign,
-        sequenced=args.sequenced  # Add this line
-    )
-=======
     visualizer = EpisodeGraphVisualizer(args.json_file, target_campaign=args.campaign)
->>>>>>> 952d9d4b
     success = visualizer.run(args.output_file)
     
     if not success:
